--- conflicted
+++ resolved
@@ -11,12 +11,9 @@
 import com.g22.orbitsoundkotlin.data.FacialEmotionAnalyzer
 import com.g22.orbitsoundkotlin.data.OfflineFirstEmotionRepository
 import com.g22.orbitsoundkotlin.models.EmotionModel
-<<<<<<< HEAD
 import com.g22.orbitsoundkotlin.utils.SyncEventManager
-=======
 import kotlinx.coroutines.Dispatchers
 import kotlinx.coroutines.async
->>>>>>> a93a665d
 import kotlinx.coroutines.flow.MutableSharedFlow
 import kotlinx.coroutines.flow.MutableStateFlow
 import kotlinx.coroutines.flow.SharedFlow
@@ -156,13 +153,11 @@
         try {
             Log.d(TAG, "Logging detected emotion: ${emotionModel.name} with source: ${emotionModel.source}")
 
-<<<<<<< HEAD
             // Verificar estado de la red antes de guardar
             val isOnline = (repository as? OfflineFirstEmotionRepository)?.isNetworkAvailable() ?: true
 
             val emotionLog = emotionLogFactory.createEmotionLog(userId, listOf(emotionModel))
             val result = repository.logEmotions(userId, emotionLog)
-=======
             // Perform database operations on IO dispatcher
             val result = withContext(Dispatchers.IO) {
                 val firestoreRepo = repository as? FirestoreEmotionRepository
@@ -171,12 +166,10 @@
                 val emotionLog = firestoreRepo.createEmotionLog(userId, listOf(emotionModel))
                 repository.logEmotions(userId, emotionLog)
             }
->>>>>>> a93a665d
 
             if (result.isSuccess) {
                 Log.d(TAG, "Successfully logged detected emotion")
                 _uiState.value = UiState.Success
-<<<<<<< HEAD
                 _event.emit(Event.EmotionDetected(emotionModel.name))
 
                 // Mostrar mensaje apropiado según el estado de la red
@@ -188,7 +181,6 @@
 
                 // Notify navigation - the emotion is saved (locally if offline, will sync later)
                 _event.emit(Event.NavigateNext)
-=======
 
                 // Emit events in parallel using async for better performance
                 val emotionDetectedJob = viewModelScope.async { _event.emit(Event.EmotionDetected(emotionModel.name)) }
@@ -197,7 +189,6 @@
                 // Wait for both emissions to complete
                 emotionDetectedJob.await()
                 navigateJob.await()
->>>>>>> a93a665d
             } else {
                 val exception = result.exceptionOrNull()
                 Log.e(TAG, "Failed to log detected emotion", exception)
@@ -215,7 +206,6 @@
     fun onReadyToShipClicked(selectedEmotions: List<EmotionModel>) {
         Log.d(TAG, "Ready to ship clicked with ${selectedEmotions.size} emotions")
 
-<<<<<<< HEAD
         if (selectedEmotions.isEmpty()) {
             viewModelScope.launch {
                 _event.emit(Event.ShowError("Please select at least one emotion"))
@@ -262,7 +252,6 @@
                     val errorMessage = exception?.message ?: "Failed to save emotions"
                     _uiState.value = UiState.Error(errorMessage)
                     _event.emit(Event.ShowError(errorMessage))
-=======
         // Perform validation checks
         viewModelScope.launch {
             // Run validations on Default dispatcher (CPU-bound)
@@ -317,7 +306,6 @@
                         _uiState.value = UiState.Error(e.message ?: "Unknown error")
                         _event.emit(Event.ShowError(e.message ?: "Unknown error occurred"))
                     }
->>>>>>> a93a665d
                 }
             }
         }
