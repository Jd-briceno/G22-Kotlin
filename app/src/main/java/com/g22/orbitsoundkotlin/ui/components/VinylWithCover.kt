--- conflicted
+++ resolved
@@ -1,6 +1,5 @@
 package com.g22.orbitsoundkotlin.ui.components
 
-import androidx.compose.foundation.Canvas
 import androidx.compose.foundation.background
 import androidx.compose.foundation.border
 import androidx.compose.foundation.layout.*
@@ -12,9 +11,7 @@
 import androidx.compose.ui.Modifier
 import androidx.compose.ui.draw.clip
 import androidx.compose.ui.draw.shadow
-import androidx.compose.ui.geometry.Offset
 import androidx.compose.ui.graphics.Color
-import androidx.compose.ui.graphics.drawscope.Stroke
 import androidx.compose.ui.layout.ContentScale
 import androidx.compose.ui.platform.LocalContext
 import androidx.compose.ui.res.painterResource
@@ -22,7 +19,6 @@
 import coil.compose.AsyncImage
 import coil.request.ImageRequest
 import com.g22.orbitsoundkotlin.R
-
 
 @Composable
 fun VinylWithCover(
@@ -45,74 +41,12 @@
                 .build(),
             contentDescription = "Album Cover",
             modifier = Modifier
-<<<<<<< HEAD
-                .offset(x = 42.dp)
-                .size(120.dp)
-                .background(Color(0xFF0D0D0D), CircleShape)
-                .border(1.dp, Color(0xFFE9E8EE).copy(alpha = 0.8f), CircleShape)
-        ) {
-            // Surcos del vinilo
-            Canvas(
-                modifier = Modifier.fillMaxSize()
-            ) {
-                val center = this.center // Use the center from the DrawScope
-                val radius = size.width / 2
-
-                // --- START: MODIFIED SECTION ---
-
-                // Surcos concéntricos
-                val grooveColor = Color(0xFFB4B1B8).copy(alpha = 0.35f)
-                val inner = radius * 0.36f
-                var rGroove = inner
-                while (rGroove <= radius * 0.96f) {
-                    drawCircle(
-                        color = grooveColor,
-                        radius = rGroove,
-                        center = center,
-                        style = Stroke(width = 0.6f) // Pass Stroke style directly
-                    )
-                    rGroove += 1.6f
-                }
-
-                // Aros más marcados
-                val boldGrooveColor = Color(0xFFE9E8EE).copy(alpha = 0.5f)
-                var rBold = inner + 8f
-                while (rBold <= radius * 0.96f) {
-                    drawCircle(
-                        color = boldGrooveColor,
-                        radius = rBold,
-                        center = center,
-                        style = Stroke(width = 1.0f) // Pass Stroke style directly
-                    )
-                    rBold += 8f
-                }
-
-                // --- END: MODIFIED SECTION ---
-            }
-
-            // Etiqueta del centro
-            Box(
-                modifier = Modifier
-                    .size(40.dp)
-                    .align(Alignment.Center)
-                    .background(Color(0xFF222222), CircleShape)
-                    .border(1.dp, Color(0xFFB4B1B8), CircleShape)
-            ) {
-                val imageUrl = if (vinylArt.isNotEmpty()) vinylArt else albumArt
-                AsyncImage(
-                    model = ImageRequest.Builder(LocalContext.current)
-                        .data(imageUrl)
-                        .crossfade(true)
-                        .build(),
-                    contentDescription = "Vinyl Label",
-=======
                 .fillMaxSize()
                 .clip(RoundedCornerShape(8.dp)),
             contentScale = ContentScale.Crop,
             error = {
                 // Placeholder si no se encuentra la imagen
                 Box(
->>>>>>> cf388b97
                     modifier = Modifier
                         .fillMaxSize()
                         .background(Color(0xFF2C2C2C)),
