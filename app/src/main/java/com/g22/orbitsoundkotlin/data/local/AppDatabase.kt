package com.g22.orbitsoundkotlin.data.local

import androidx.room.Database
import androidx.room.Room
import androidx.room.RoomDatabase
import androidx.room.TypeConverters
import android.content.Context
import com.g22.orbitsoundkotlin.data.local.dao.*
import com.g22.orbitsoundkotlin.data.local.entities.*

/**
 * Room Database principal para estrategias de conectividad eventual.
 * Implementa el patrón Outbox y SWR para todas las operaciones.
 * 
 * Version 2: Added Library cache entities (LibrarySectionCacheEntity, SearchHistoryEntity)
 * Version 3: Added SessionActivityLogEntity for session activity journal feature
<<<<<<< HEAD
 * Version 4: Added AresCacheEntity for AI emotional recommendations cache
=======
 * Version 4: Added EmotionLogEntity for offline emotion logging
>>>>>>> a2bf71cb
 */
@Database(
    entities = [
        UserEntity::class,
        SessionEntity::class,
        LoginTelemetryEntity::class,
        UserInterestsEntity::class,
        WeatherCacheEntity::class,
        OutboxEntity::class,
        // Library cache entities (v2)
        LibrarySectionCacheEntity::class,
        SearchHistoryEntity::class,
        // Emotion logs (v4)
        EmotionLogEntity::class,
        // Session activity logs (v3)
        SessionActivityLogEntity::class,
        // Ares AI cache (v4)
        AresCacheEntity::class
    ],
    version = 4,
    exportSchema = false
)
@TypeConverters(StringListConverter::class, JsonConverter::class, EmotionListConverter::class)
abstract class AppDatabase : RoomDatabase() {

    abstract fun userDao(): UserDao
    abstract fun sessionDao(): SessionDao
    abstract fun telemetryDao(): TelemetryDao
    abstract fun interestsDao(): InterestsDao
    abstract fun weatherCacheDao(): WeatherCacheDao
    abstract fun outboxDao(): OutboxDao
    abstract fun libraryCacheDao(): LibraryCacheDao
    abstract fun emotionLogDao(): EmotionLogDao
    abstract fun sessionActivityLogDao(): SessionActivityLogDao
    abstract fun aresCacheDao(): AresCacheDao

    companion object {
        @Volatile
        private var INSTANCE: AppDatabase? = null

        fun getInstance(context: Context): AppDatabase {
            return INSTANCE ?: synchronized(this) {
                val instance = Room.databaseBuilder(
                    context.applicationContext,
                    AppDatabase::class.java,
                    "orbitsounds_database"
                )
                    .fallbackToDestructiveMigration() // Solo para desarrollo
                    .build()
                INSTANCE = instance
                instance
            }
        }
    }
}
<|MERGE_RESOLUTION|>--- conflicted
+++ resolved
@@ -14,11 +14,8 @@
  * 
  * Version 2: Added Library cache entities (LibrarySectionCacheEntity, SearchHistoryEntity)
  * Version 3: Added SessionActivityLogEntity for session activity journal feature
-<<<<<<< HEAD
  * Version 4: Added AresCacheEntity for AI emotional recommendations cache
-=======
- * Version 4: Added EmotionLogEntity for offline emotion logging
->>>>>>> a2bf71cb
+ * Version 5: Added EmotionLogEntity for offline emotion logging
  */
 @Database(
     entities = [
