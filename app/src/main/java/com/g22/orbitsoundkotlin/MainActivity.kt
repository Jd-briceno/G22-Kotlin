--- conflicted
+++ resolved
@@ -401,10 +401,7 @@
     data class Interests(val user: AuthUser) : AppDestination
     data class Home(val user: AuthUser) : AppDestination
     data class StellarEmotions(val user: AuthUser) : AppDestination
-<<<<<<< HEAD
     data class Constellations(val user: AuthUser) : AppDestination
-=======
     data class Library(val user: AuthUser) : AppDestination
     data class Profile(val user: AuthUser) : AppDestination
->>>>>>> 207ad507
 }